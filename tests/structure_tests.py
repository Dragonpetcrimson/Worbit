--- conflicted
+++ resolved
@@ -1,1035 +1,1033 @@
-"""
-Structure tests for Orbit Analyzer project.
-
-This module tests project structure aspects, including:
-- Directory structure integrity
-- Path handling utilities
-- Standardized filename generation
-- Output directory organization
-- JSON serialization utilities
-- Path sanitization for nested directories
-- Directory structure fixing
-- HTML reference correction
-- Component preservation
-"""
-
-import os
-import sys
-import tempfile
-import unittest
-import shutil
-import json
-import logging
-from datetime import datetime, date, time
-import glob
-import re
-
-# Configure logging
-logging.basicConfig(level=logging.INFO, format='%(asctime)s - %(levelname)s - %(message)s')
-logger = logging.getLogger("structure_tests")
-
-# Add parent directory to path
-current_dir = os.path.dirname(os.path.abspath(__file__))
-parent_dir = os.path.dirname(current_dir)
-if parent_dir not in sys.path:
-    sys.path.insert(0, parent_dir)
-
-# Import TestRegistry with fallback
-try:
-    from test_registry import TestRegistry
-except ImportError:
-    # Simple placeholder for backward compatibility
-    class TestRegistry:
-        @classmethod
-        def register(cls, **kwargs):
-            def decorator(test_class):
-                return test_class
-            return decorator
-
-# Import test utilities
-try:
-    from test_utils import ConfigManager, get_test_output_path, setup_test_output_directories
-except ImportError:
-    # Fallback imports
-    logger.warning("test_utils module not available, using minimal fallbacks")
-    # Define minimal versions if needed
-    ConfigManager = None
-    get_test_output_path = None
-    setup_test_output_directories = None
-
-# Import the utilities with appropriate error handling
-try:
-    from utils.path_utils import (
-        setup_output_directories, 
-        get_output_path, 
-        OutputType, 
-        get_standardized_filename, 
-        normalize_test_id,
-        sanitize_base_directory,
-        cleanup_nested_directories
-    )
-except ImportError:
-    logger.warning("path_utils module not available, some tests will be skipped")
-    setup_output_directories = get_output_path = OutputType = get_standardized_filename = normalize_test_id = None
-    sanitize_base_directory = cleanup_nested_directories = None
-
-# Import path validator utilities with error handling
-try:
-    from utils.path_validator import fix_directory_structure, fix_html_references
-except ImportError:
-    logger.warning("path_validator module not available, related tests will be skipped")
-    fix_directory_structure = fix_html_references = None
-
-# Import component verification with error handling
-try:
-    from utils.component_verification import verify_component_preservation
-except ImportError:
-    logger.warning("component_verification module not available, related tests will be skipped")
-    verify_component_preservation = None
-
-# Import JSON utilities with error handling
-try:
-    from components.json_utils import DateTimeEncoder, serialize_to_json, parse_json
-except ImportError:
-    try:
-        # Try alternate location
-        from json_utils import DateTimeEncoder, serialize_to_json, parse_json
-    except ImportError:
-        logger.warning("JSON utilities module not available, related tests will be skipped")
-        DateTimeEncoder = None
-        serialize_to_json = None
-        parse_json = None
-
-@TestRegistry.register(category='structure', importance=1, tags=['path', 'directory'])
-class DirectoryStructureTest(unittest.TestCase):
-    """
-    Test the directory structure integrity and path handling utilities.
-    
-    Verifies the correct operation of path utilities including directory setup,
-    standardized path generation, and test ID normalization.
-    """
-    
-    def setUp(self):
-        """Set up the test environment."""
-        # Skip test if utilities are not available
-        if setup_output_directories is None:
-            self.skipTest("Path utilities not available")
-            
-        self.temp_dir = tempfile.mkdtemp()
-        self.test_id = "SXM-TESTDIR"
-        logger.info(f"Test directory: {self.temp_dir}")
-    
-    def tearDown(self):
-        """Clean up after the test."""
-        # Remove temporary directory and all its contents
-        if hasattr(self, 'temp_dir') and os.path.exists(self.temp_dir):
-            try:
-                shutil.rmtree(self.temp_dir)
-                logger.info(f"Cleaned up test directory: {self.temp_dir}")
-            except Exception as e:
-                logger.warning(f"Error cleaning up test directory: {str(e)}")
-    
-    def test_directory_setup(self):
-        """
-        Test the directory setup function.
-        
-        Verifies that the expected directory structure is created,
-        including base, json, images, and debug directories.
-        """
-        dirs = setup_output_directories(self.temp_dir, self.test_id)
-        
-        # Check all directories were created
-        self.assertTrue(os.path.exists(dirs["base"]), "Base directory not created")
-        self.assertTrue(os.path.exists(dirs["json"]), "JSON directory not created")
-        self.assertTrue(os.path.exists(dirs["images"]), "Images directory not created")
-        self.assertTrue(os.path.exists(dirs["debug"]), "Debug directory not created")
-        
-        # Check test_id is normalized
-        self.assertEqual(dirs["test_id"], self.test_id, 
-                      f"Test ID not normalized: {dirs['test_id']} != {self.test_id}")
-    
-    def test_path_generation(self):
-        """
-        Test path generation for different output types.
-        
-        Verifies that paths are correctly generated for different output types
-        with proper directory structure.
-        """
-        # Create a standardized filename
-        filename = get_standardized_filename(self.test_id, "test", "xlsx")
-        
-        # Primary report (root directory)
-        primary_path = get_output_path(
-            self.temp_dir, 
-            self.test_id, 
-            filename, 
-            OutputType.PRIMARY_REPORT
-        )
-        expected_primary_path = os.path.join(self.temp_dir, filename)
-        self.assertEqual(primary_path, expected_primary_path, 
-                      f"Primary report path incorrect: {primary_path} != {expected_primary_path}")
-        
-        # JSON (json subdirectory)
-        json_filename = get_standardized_filename(self.test_id, "test", "json")
-        json_path = get_output_path(
-            self.temp_dir, 
-            self.test_id, 
-            json_filename, 
-            OutputType.JSON_DATA
-        )
-        expected_json_path = os.path.join(self.temp_dir, "json", json_filename)
-        self.assertEqual(json_path, expected_json_path,
-                      f"JSON path incorrect: {json_path} != {expected_json_path}")
-        
-        # Image (supporting_images subdirectory)
-        image_filename = get_standardized_filename(self.test_id, "test", "png")
-        image_path = get_output_path(
-            self.temp_dir, 
-            self.test_id, 
-            image_filename, 
-            OutputType.VISUALIZATION
-        )
-        expected_image_path = os.path.join(self.temp_dir, "supporting_images", image_filename)
-        self.assertEqual(image_path, expected_image_path,
-                      f"Image path incorrect: {image_path} != {expected_image_path}")
-        
-        # Verify no nested "supporting_images" paths
-        self.assertNotIn("supporting_images/supporting_images", image_path.replace("\\", "/"),
-                      "Nested supporting_images path detected")
-    
-    def test_normalize_test_id(self):
-        """
-        Test the normalize_test_id function.
-        
-        Verifies that test IDs are consistently normalized with the
-        proper prefix and format.
-        """
-        # Test with no prefix
-        self.assertEqual(normalize_test_id("12345"), "SXM-12345",
-                      "Failed to add SXM- prefix to numeric test ID")
-        
-        # Test with existing prefix
-        self.assertEqual(normalize_test_id("SXM-12345"), "SXM-12345",
-                      "Changed already-normalized test ID")
-        
-        # Test with lowercase prefix - this needs to match implementation
-        normalized_lowercase = normalize_test_id("sxm-12345")
-        self.assertTrue(normalized_lowercase in ["sxm-12345", "SXM-12345"],
-                      f"Unexpected lowercase prefix handling: {normalized_lowercase}")
-        
-        # Test with empty string
-        self.assertEqual(normalize_test_id(""), "",
-                      "Empty test ID not handled properly")
-        
-        # Test with whitespace
-        self.assertEqual(normalize_test_id("  12345  "), "SXM-12345",
-                      "Whitespace not handled properly in test ID")
-    
-    def test_get_standardized_filename(self):
-        """
-        Test the get_standardized_filename function.
-        
-        Verifies that standardized filenames are generated with the
-        correct format and components.
-        """
-        # Test standard naming
-        test_id = "SXM-12345"
-        file_type = "log_analysis"
-        extension = "xlsx"
-        
-        expected = "SXM-12345_log_analysis.xlsx"
-        actual = get_standardized_filename(test_id, file_type, extension)
-        
-        self.assertEqual(expected, actual,
-                      f"Standardized filename incorrect: {actual} != {expected}")
-        
-        # Test with different components
-        test_id = "SXM-45678"
-        file_type = "component_report"
-        extension = "html"
-        
-        expected = "SXM-45678_component_report.html"
-        actual = get_standardized_filename(test_id, file_type, extension)
-        
-        self.assertEqual(expected, actual,
-                      f"Standardized filename incorrect: {actual} != {expected}")
-    
-    def test_full_directory_structure(self):
-        """
-        Test that the expected directory structure is created and files go to correct locations.
-        
-        Verifies that files are correctly placed in the appropriate subdirectories
-        based on their type, maintaining the expected directory structure.
-        """
-        # Create a test ID
-        test_id = "SXM-TESTINT"
-        
-        # Set up directories
-        dirs = setup_output_directories(self.temp_dir, test_id)
-        
-        # Create mock files using standardized filenames
-        excel_filename = get_standardized_filename(test_id, "log_analysis", "xlsx")
-        json_filename = get_standardized_filename(test_id, "log_analysis", "json")
-        image_filename = get_standardized_filename(test_id, "timeline", "png")
-        
-        # Create files in their respective directories
-        excel_path = os.path.join(dirs["base"], excel_filename)
-        json_path = os.path.join(dirs["json"], json_filename)
-        image_path = os.path.join(dirs["images"], image_filename)
-        
-        # Write some test content
-        with open(excel_path, 'w') as f:
-            f.write("Mock Excel")
-            
-        with open(json_path, 'w') as f:
-            f.write("{}")
-            
-        with open(image_path, 'wb') as f:
-            f.write(b"PNG")
-        
-        # Verify files exist in expected locations
-        self.assertTrue(os.path.exists(excel_path), f"Excel file not created: {excel_path}")
-        self.assertTrue(os.path.exists(json_path), f"JSON file not created: {json_path}")
-        self.assertTrue(os.path.exists(image_path), f"Image file not created: {image_path}")
-        
-        # Verify files are in correct directories
-        self.assertTrue(os.path.exists(os.path.join(dirs["base"], excel_filename)), 
-                      "Excel file not in base directory")
-        self.assertTrue(os.path.exists(os.path.join(dirs["json"], json_filename)), 
-                      "JSON file not in json directory")
-        self.assertTrue(os.path.exists(os.path.join(dirs["images"], image_filename)), 
-                      "Image file not in images directory")
-        
-        # Make sure no files are in the wrong directories
-        json_files_in_base = [f for f in os.listdir(dirs["base"]) if f.endswith('.json')]
-        self.assertEqual(len(json_files_in_base), 0, 
-                      f"JSON files found in base directory: {json_files_in_base}")
-        
-        image_files_in_json = [f for f in os.listdir(dirs["json"]) if f.endswith(('.png', '.jpg'))]
-        self.assertEqual(len(image_files_in_json), 0, 
-                      f"Image files found in JSON directory: {image_files_in_json}")
-        
-        # Verify no nested directories
-        supporting_images_dirs = [d for d in os.listdir(dirs["images"])
-                               if os.path.isdir(os.path.join(dirs["images"], d))
-                               and d == "supporting_images"]
-        self.assertEqual(len(supporting_images_dirs), 0,
-                      "Nested supporting_images directory found")
-
-    def test_template_directory(self):
-        """Verify that report templates exist."""
-        template_dir = os.path.join(os.path.dirname(os.path.dirname(__file__)),
-                                    "reports", "templates")
-        self.assertTrue(os.path.isdir(template_dir), "Template directory missing")
-<<<<<<< HEAD
-        for name in ["base.html.j2", "step_report.html.j2"]:
-=======
-        for name in ["base.html.j2", "component_report.html.j2"]:
->>>>>>> 7b7893cb
-            self.assertTrue(os.path.exists(os.path.join(template_dir, name)), f"Missing template {name}")
-
-
-@TestRegistry.register(category='structure', importance=1, tags=['json', 'serialization'])
-class TestJsonUtils(unittest.TestCase):
-    """
-    Unit tests for JSON utilities module.
-    
-    Tests serialization and deserialization of complex data structures,
-    including datetime handling and component preservation.
-    """
-    
-    def setUp(self):
-        """Set up test fixtures."""
-        # Skip setup if JSON utilities not available
-        if DateTimeEncoder is None:
-            self.skipTest("JSON utilities module not available")
-            
-        # Create test data with various datetime types
-        self.test_data = {
-            "string_field": "test",
-            "int_field": 123,
-            "float_field": 123.45,
-            "datetime_field": datetime.now(),
-            "date_field": date.today(),
-            "time_field": datetime.now().time(),
-            "nested": {
-                "datetime_nested": datetime.now()
-            },
-            "list_field": [
-                datetime.now(),
-                "string item",
-                {"datetime_in_list": datetime.now()}
-            ]
-        }
-        
-        # Create temporary file for I/O tests
-        fd, temp_path = tempfile.mkstemp()
-        os.close(fd)
-        self.temp_file_path = temp_path
-        
-        # Create test directory structure
-        self.test_output_dir = tempfile.mkdtemp()
-        self.test_json_dir = os.path.join(self.test_output_dir, "json")
-        os.makedirs(self.test_json_dir, exist_ok=True)
-        logger.info(f"Test JSON directory: {self.test_json_dir}")
-    
-    def tearDown(self):
-        """Clean up temporary files."""
-        # Skip teardown if setup was skipped
-        if DateTimeEncoder is None:
-            return
-            
-        # Remove temporary file
-        if hasattr(self, 'temp_file_path') and os.path.exists(self.temp_file_path):
-            try:
-                os.unlink(self.temp_file_path)
-            except Exception as e:
-                logger.warning(f"Error removing temp file: {str(e)}")
-        
-        # Clean up test directories
-        if hasattr(self, 'test_output_dir') and os.path.exists(self.test_output_dir):
-            try:
-                shutil.rmtree(self.test_output_dir)
-                logger.info(f"Cleaned up test directory: {self.test_output_dir}")
-            except Exception as e:
-                logger.warning(f"Error cleaning up test directory: {str(e)}")
-    
-    def test_datetime_encoder(self):
-        """
-        Test the DateTimeEncoder class.
-        
-        Verifies that the encoder properly handles datetime objects
-        in various structures, including nested dictionaries and lists.
-        """
-        if DateTimeEncoder is None:
-            self.skipTest("DateTimeEncoder not available")
-            
-        # Standard encoder should fail with datetime objects
-        with self.assertRaises(TypeError):
-            json.dumps(self.test_data)
-        
-        # Custom encoder should succeed
-        encoded = json.dumps(self.test_data, cls=DateTimeEncoder)
-        self.assertIsInstance(encoded, str, "Encoder did not produce a string")
-        self.assertGreater(len(encoded), 10, "Encoded JSON is too short")
-        
-        # Verify expected fields in output
-        for field in ["string_field", "int_field", "float_field", "datetime_field", 
-                     "date_field", "time_field", "nested", "list_field"]:
-            self.assertIn(field, encoded, f"Field '{field}' missing in encoded JSON")
-        
-        # Load back into object and verify structure
-        decoded = json.loads(encoded)
-        self.assertEqual(decoded["string_field"], "test", "String field not preserved")
-        self.assertEqual(decoded["int_field"], 123, "Integer field not preserved")
-        self.assertEqual(decoded["float_field"], 123.45, "Float field not preserved")
-        
-        # Datetime fields should be ISO format strings now
-        self.assertIsInstance(decoded["datetime_field"], str, 
-                           "datetime_field not converted to string")
-        self.assertIsInstance(decoded["date_field"], str, 
-                           "date_field not converted to string")
-        self.assertIsInstance(decoded["time_field"], str, 
-                           "time_field not converted to string")
-    
-    def test_serialize_to_json(self):
-        """
-        Test the serialize_to_json function.
-        
-        Verifies that data can be properly serialized to a JSON file,
-        handling complex types like datetimes.
-        """
-        if serialize_to_json is None:
-            self.skipTest("serialize_to_json function not available")
-            
-        # Serialize data to file
-        serialize_to_json(self.test_data, self.temp_file_path)
-        
-        # Verify file was created with content
-        self.assertTrue(os.path.exists(self.temp_file_path), 
-                      f"Output file not created: {self.temp_file_path}")
-        self.assertGreater(os.path.getsize(self.temp_file_path), 10, 
-                        "Output file is too small")
-        
-        # Test with directory path
-        test_json_path = os.path.join(self.test_json_dir, "test_output.json")
-        serialize_to_json(self.test_data, test_json_path)
-        self.assertTrue(os.path.exists(test_json_path), 
-                      f"JSON file not created in expected directory: {test_json_path}")
-        
-        # Load contents and verify
-        with open(self.temp_file_path, 'r') as f:
-            file_content = f.read()
-        
-        self.assertGreater(len(file_content), 10, "File content is too short")
-        
-        # Should be valid JSON
-        decoded = json.loads(file_content)
-        self.assertEqual(decoded["string_field"], "test", "String field not preserved")
-        self.assertEqual(decoded["int_field"], 123, "Integer field not preserved")
-    
-    def test_parse_json(self):
-        """
-        Test the parse_json function.
-        
-        Verifies that JSON files can be properly parsed back into
-        Python data structures.
-        """
-        if parse_json is None:
-            self.skipTest("parse_json function not available")
-            
-        # First serialize data to file
-        serialize_to_json(self.test_data, self.temp_file_path)
-        
-        # Now parse it back
-        parsed_data = parse_json(self.temp_file_path)
-        
-        # Verify structure
-        self.assertIsInstance(parsed_data, dict, "Parsed data is not a dictionary")
-        self.assertEqual(parsed_data["string_field"], "test", "String field not preserved")
-        self.assertEqual(parsed_data["int_field"], 123, "Integer field not preserved")
-        self.assertEqual(parsed_data["float_field"], 123.45, "Float field not preserved")
-        
-        # Datetime fields are strings after serialization
-        self.assertIsInstance(parsed_data["datetime_field"], str, 
-                           "datetime_field not converted to string")
-        
-        # Test with nonexistent file
-        with self.assertRaises(Exception):
-            parse_json("nonexistent_file.json")
-    
-    def test_component_field_preservation(self):
-        """
-        Test that component fields are preserved during serialization.
-        
-        Verifies that component-related fields maintain their values
-        and relationships when serialized and deserialized.
-        """
-        if DateTimeEncoder is None:
-            self.skipTest("DateTimeEncoder not available")
-            
-        # Create test data with component fields
-        component_data = {
-            "component": "soa",
-            "component_source": "filename",
-            "primary_issue_component": "soa",
-            "affected_components": ["soa", "android", "phoebe"],
-            "nested": {
-                "component": "android"
-            }
-        }
-        
-        # Serialize and deserialize
-        encoded = json.dumps(component_data, cls=DateTimeEncoder)
-        decoded = json.loads(encoded)
-        
-        # Verify component fields are preserved
-        self.assertEqual(decoded["component"], "soa", "Component field not preserved")
-        self.assertEqual(decoded["component_source"], "filename", "Component source not preserved")
-        self.assertEqual(decoded["primary_issue_component"], "soa", 
-                      "Primary issue component not preserved")
-        self.assertEqual(decoded["affected_components"], ["soa", "android", "phoebe"], 
-                      "Affected components list not preserved")
-        self.assertEqual(decoded["nested"]["component"], "android", 
-                      "Nested component field not preserved")
-
-
-@TestRegistry.register(category='structure', importance=1, tags=['path_sanitization'])
-class PathSanitizationTest(unittest.TestCase):
-    """
-    Tests for path sanitization functions.
-    
-    Verifies that path sanitization correctly handles nested directories
-    and prevents their creation.
-    """
-    
-    def setUp(self):
-        """Set up test environment."""
-        # Skip test if utilities are not available
-        if sanitize_base_directory is None:
-            self.skipTest("Path sanitization utilities not available")
-            
-        self.temp_dir = tempfile.mkdtemp()
-        self.test_id = "SXM-TESTSANITIZE"
-        
-        # Create subdirectories
-        self.json_dir = os.path.join(self.temp_dir, "json")
-        self.images_dir = os.path.join(self.temp_dir, "supporting_images")
-        self.debug_dir = os.path.join(self.temp_dir, "debug")
-        
-        os.makedirs(self.json_dir, exist_ok=True)
-        os.makedirs(self.images_dir, exist_ok=True)
-        os.makedirs(self.debug_dir, exist_ok=True)
-        
-        logger.info(f"Test directory: {self.temp_dir}")
-    
-    def tearDown(self):
-        """Clean up after the test."""
-        # Remove temporary directory and all its contents
-        if hasattr(self, 'temp_dir') and os.path.exists(self.temp_dir):
-            try:
-                shutil.rmtree(self.temp_dir)
-                logger.info(f"Cleaned up test directory: {self.temp_dir}")
-            except Exception as e:
-                logger.warning(f"Error cleaning up test directory: {str(e)}")
-    
-    def test_sanitize_base_directory(self):
-        """
-        Test that sanitize_base_directory correctly handles different path cases.
-        
-        Verifies that the function correctly detects and sanitizes paths
-        that contain subdirectories to prevent nesting.
-        """
-        # Test with normal path
-        normal_path = self.temp_dir
-        self.assertEqual(sanitize_base_directory(normal_path), normal_path,
-                      "Normal path was modified unnecessarily")
-        
-        # Test with json subdirectory
-        json_path = self.json_dir
-        self.assertEqual(sanitize_base_directory(json_path), self.temp_dir,
-                      "Json subdirectory not properly sanitized")
-        
-        # Test with supporting_images subdirectory
-        images_path = self.images_dir
-        self.assertEqual(sanitize_base_directory(images_path), self.temp_dir,
-                      "Images subdirectory not properly sanitized")
-        
-        # Test with debug subdirectory
-        debug_path = self.debug_dir
-        self.assertEqual(sanitize_base_directory(debug_path), self.temp_dir,
-                      "Debug subdirectory not properly sanitized")
-        
-        # Test with expected subdirectory
-        self.assertEqual(sanitize_base_directory(self.json_dir, "json"), self.temp_dir,
-                      "Expected subdirectory parameter not working")
-        
-        # Test with None
-        self.assertIsNone(sanitize_base_directory(None),
-                       "None not handled correctly")
-        
-        # Test with non-string
-        self.assertEqual(sanitize_base_directory(123), 123,
-                      "Non-string not handled correctly")
-    
-    def test_path_generation_with_sanitization(self):
-        """
-        Test that get_output_path correctly sanitizes paths.
-        
-        Verifies that the path generation function properly sanitizes input paths
-        to prevent nested subdirectories in output paths.
-        """
-        # Normal case - base directory
-        filename = get_standardized_filename(self.test_id, "test", "json")
-        path = get_output_path(self.temp_dir, self.test_id, filename, OutputType.JSON_DATA)
-        expected_path = os.path.join(self.temp_dir, "json", filename)
-        self.assertEqual(path, expected_path, "Normal path generation failed")
-        
-        # Problematic case - json subdirectory
-        path = get_output_path(self.json_dir, self.test_id, filename, OutputType.JSON_DATA)
-        # Should NOT create nested json/json
-        self.assertEqual(path, expected_path, "Path sanitization failed for JSON subdirectory")
-        self.assertNotIn("json/json", path.replace("\\", "/"), "Nested json directory detected")
-        
-        # Problematic case - supporting_images subdirectory
-        image_filename = get_standardized_filename(self.test_id, "test", "png")
-        path = get_output_path(self.images_dir, self.test_id, image_filename, OutputType.VISUALIZATION)
-        expected_image_path = os.path.join(self.temp_dir, "supporting_images", image_filename)
-        self.assertEqual(path, expected_image_path, "Path sanitization failed for images subdirectory")
-        self.assertNotIn("supporting_images/supporting_images", path.replace("\\", "/"), 
-                      "Nested supporting_images directory detected")
-    
-    def test_cleanup_nested_directories(self):
-        """
-        Test the cleanup_nested_directories function.
-        
-        Verifies that the function correctly identifies and fixes
-        nested directory issues.
-        """
-        if cleanup_nested_directories is None:
-            self.skipTest("cleanup_nested_directories function not available")
-            
-        # Create nested directories
-        nested_json = os.path.join(self.json_dir, "json")
-        nested_images = os.path.join(self.images_dir, "supporting_images")
-        nested_debug = os.path.join(self.debug_dir, "debug")
-        
-        os.makedirs(nested_json, exist_ok=True)
-        os.makedirs(nested_images, exist_ok=True)
-        os.makedirs(nested_debug, exist_ok=True)
-        
-        # Create files in nested directories
-        with open(os.path.join(nested_json, "test.json"), 'w') as f:
-            f.write('{"test": "json"}')
-            
-        with open(os.path.join(nested_images, "test.png"), 'wb') as f:
-            f.write(b"PNG")
-            
-        with open(os.path.join(nested_debug, "test.txt"), 'w') as f:
-            f.write("Debug test")
-        
-        # Run cleanup
-        results = cleanup_nested_directories(self.temp_dir)
-        
-        # Verify files were moved to parent directories
-        self.assertTrue(os.path.exists(os.path.join(self.json_dir, "test.json")),
-                      "JSON file not moved from nested directory")
-        self.assertTrue(os.path.exists(os.path.join(self.images_dir, "test.png")),
-                      "PNG file not moved from nested directory")
-        self.assertTrue(os.path.exists(os.path.join(self.debug_dir, "test.txt")),
-                      "TXT file not moved from nested directory")
-        
-        # Verify results have counts
-        self.assertGreater(results["json_dirs_fixed"] + 
-                        results["images_dirs_fixed"] + 
-                        results["debug_dirs_fixed"], 0,
-                        "No files were fixed")
-
-
-@TestRegistry.register(category='structure', importance=1, tags=['directory_fixing'])
-class DirectoryFixingTest(unittest.TestCase):
-    """
-    Tests for directory structure fixing functions.
-    
-    Verifies that the directory fixing functions correctly identify and
-    fix various directory structure issues.
-    """
-    
-    def setUp(self):
-        """Set up test environment."""
-        # Skip test if utilities are not available
-        if fix_directory_structure is None:
-            self.skipTest("Directory fixing utilities not available")
-            
-        self.temp_dir = tempfile.mkdtemp()
-        self.test_id = "SXM-TESTFIX"
-        
-        # Create directory structure
-        self.json_dir = os.path.join(self.temp_dir, "json")
-        self.images_dir = os.path.join(self.temp_dir, "supporting_images")
-        self.debug_dir = os.path.join(self.temp_dir, "debug")
-        
-        os.makedirs(self.json_dir, exist_ok=True)
-        os.makedirs(self.images_dir, exist_ok=True)
-        os.makedirs(self.debug_dir, exist_ok=True)
-        
-        logger.info(f"Test directory: {self.temp_dir}")
-    
-    def tearDown(self):
-        """Clean up after the test."""
-        # Remove temporary directory and all its contents
-        if hasattr(self, 'temp_dir') and os.path.exists(self.temp_dir):
-            try:
-                shutil.rmtree(self.temp_dir)
-                logger.info(f"Cleaned up test directory: {self.temp_dir}")
-            except Exception as e:
-                logger.warning(f"Error cleaning up test directory: {str(e)}")
-    
-    def test_fix_directory_structure(self):
-        """
-        Test the fix_directory_structure function.
-        
-        Verifies that the function correctly identifies and fixes various
-        directory structure issues, including nested directories and
-        misplaced files.
-        """
-        # Create misplaced files
-        with open(os.path.join(self.json_dir, "test.png"), 'wb') as f:
-            f.write(b"PNG in JSON dir")
-            
-        with open(os.path.join(self.images_dir, "test.json"), 'w') as f:
-            f.write('{"test": "json in images dir"}')
-        
-        # Create nested directories
-        nested_json = os.path.join(self.json_dir, "json")
-        nested_images = os.path.join(self.images_dir, "supporting_images")
-        nested_debug = os.path.join(self.debug_dir, "debug")
-        
-        # Check if nested directories already exist due to proactive prevention
-        # If they don't exist, we'll create them for testing the fix function
-        if not os.path.exists(nested_json):
-            os.makedirs(nested_json, exist_ok=True)
-            with open(os.path.join(nested_json, "nested.json"), 'w') as f:
-                f.write('{"nested": "json"}')
-                
-        if not os.path.exists(nested_images):
-            os.makedirs(nested_images, exist_ok=True)
-            with open(os.path.join(nested_images, "nested.png"), 'wb') as f:
-                f.write(b"Nested PNG")
-                
-        if not os.path.exists(nested_debug):
-            os.makedirs(nested_debug, exist_ok=True)
-            with open(os.path.join(nested_debug, "nested.txt"), 'w') as f:
-                f.write("Nested debug text")
-        
-        # Fix directory structure
-        issues = fix_directory_structure(self.temp_dir, self.test_id)
-        
-        # Verify issues were found
-        self.assertGreater(len(issues["json_dir_images"]), 0, "JSON dir images not detected")
-        self.assertGreater(len(issues["images_dir_json"]), 0, "Images dir JSON not detected")
-        
-        # The nested directories may not exist if proactive prevention is working
-        # So we don't check for them directly, but ensure files are in the right place
-        
-        # Verify files are in the correct locations
-        self.assertTrue(os.path.exists(os.path.join(self.images_dir, "test.png")),
-                      "PNG file not moved to images directory")
-        self.assertTrue(os.path.exists(os.path.join(self.json_dir, "test.json")),
-                      "JSON file not moved to json directory")
-        
-        # If nested files were created, verify they were moved correctly
-        if os.path.exists(os.path.join(nested_json, "nested.json")):
-            self.assertTrue(os.path.exists(os.path.join(self.json_dir, "nested.json")),
-                         "Nested JSON file not moved to parent directory")
-                         
-        if os.path.exists(os.path.join(nested_images, "nested.png")):
-            self.assertTrue(os.path.exists(os.path.join(self.images_dir, "nested.png")),
-                         "Nested PNG file not moved to parent directory")
-                         
-        if os.path.exists(os.path.join(nested_debug, "nested.txt")):
-            self.assertTrue(os.path.exists(os.path.join(self.debug_dir, "nested.txt")),
-                         "Nested debug file not moved to parent directory")
-    
-    def test_fix_html_references(self):
-        """
-        Test the fix_html_references function.
-        
-        Verifies that the function correctly identifies and fixes various
-        HTML reference issues, including missing supporting_images prefixes
-        and hidden image elements.
-        """
-        if fix_html_references is None:
-            self.skipTest("fix_html_references function not available")
-            
-        # Create HTML file with various reference issues
-        html_path = os.path.join(self.temp_dir, f"{self.test_id}_component_report.html")
-        
-        with open(html_path, 'w') as f:
-            f.write("""
-            <!DOCTYPE html>
-            <html>
-            <head>
-                <title>Test Report</title>
-            </head>
-            <body>
-                <!-- Image without supporting_images prefix -->
-                <img src="test.png" alt="Test Image">
-                
-                <!-- Correct path -->
-                <img src="supporting_images/correct.png" alt="Correct Image">
-                
-                <!-- Hidden image element -->
-                <div style="display:none">
-                    <img src="hidden.png" style="display:none" alt="Hidden Image">
-                </div>
-                
-                <!-- Hidden div with correct path -->
-                <div style="display:none">
-                    <img src="supporting_images/hidden_correct.png" style="display:none" alt="Hidden Correct">
-                </div>
-            </body>
-            </html>
-            """)
-        
-        # Run the fix function
-        fixes = fix_html_references(html_path, self.temp_dir)
-        
-        # Verify fixes were made
-        self.assertGreater(len(fixes), 0, "No fixes were made")
-        
-        # Read the fixed HTML
-        with open(html_path, 'r') as f:
-            content = f.read()
-        
-        # Verify all images have supporting_images prefix
-        self.assertIn('src="supporting_images/test.png"', content,
-                   "Missing prefix not fixed")
-        self.assertIn('src="supporting_images/correct.png"', content,
-                   "Correct path was modified incorrectly")
-        self.assertIn('src="supporting_images/hidden.png"', content,
-                   "Hidden image path not fixed")
-        
-        # Verify display:none style was removed
-        self.assertNotIn('style="display:none"', content,
-                      "display:none style not removed")
-        
-        # Verify div display:none was changed to visualization class
-        self.assertIn('class="visualization"', content,
-                   "Hidden div not converted to visualization class")
-
-
-@TestRegistry.register(category='structure', importance=1, tags=['component_preservation'])
-class ComponentPreservationTest(unittest.TestCase):
-    """
-    Tests for component information preservation functions.
-    
-    Verifies that component information is properly preserved during
-    file operations and serialization.
-    """
-    
-    def setUp(self):
-        """Set up test environment."""
-        # Skip test if utilities are not available
-        if verify_component_preservation is None:
-            self.skipTest("Component verification utilities not available")
-            
-        self.temp_dir = tempfile.mkdtemp()
-        self.test_id = "SXM-TESTCOMP"
-        
-        # Create component test data
-        self.component_data = {
-            "primary_issue_component": "soa",
-            "errors": [
-                {
-                    "component": "soa",
-                    "component_source": "filename",
-                    "text": "Test error",
-                    "severity": "High"
-                },
-                {
-                    "component": "mimosa",
-                    "component_source": "content",
-                    "text": "Another error",
-                    "severity": "Medium"
-                }
-            ],
-            "clusters": {
-                "0": [
-                    {
-                        "component": "soa",
-                        "component_source": "filename",
-                        "text": "Test error",
-                        "severity": "High"
-                    }
-                ],
-                "1": [
-                    {
-                        "component": "mimosa",
-                        "component_source": "content",
-                        "text": "Another error",
-                        "severity": "Medium"
-                    }
-                ]
-            }
-        }
-        
-        # Create test files
-        self.source_path = os.path.join(self.temp_dir, "source.json")
-        with open(self.source_path, 'w') as f:
-            json.dump(self.component_data, f, indent=2)
-        
-        self.target_path = os.path.join(self.temp_dir, "target.json")
-        shutil.copy2(self.source_path, self.target_path)
-        
-        logger.info(f"Test directory: {self.temp_dir}")
-    
-    def tearDown(self):
-        """Clean up after the test."""
-        # Remove temporary directory and all its contents
-        if hasattr(self, 'temp_dir') and os.path.exists(self.temp_dir):
-            try:
-                shutil.rmtree(self.temp_dir)
-                logger.info(f"Cleaned up test directory: {self.temp_dir}")
-            except Exception as e:
-                logger.warning(f"Error cleaning up test directory: {str(e)}")
-    
-    def test_component_verification(self):
-        """
-        Test the verify_component_preservation function.
-        
-        Verifies that the function correctly identifies when component
-        information is preserved or lost during file operations.
-        """
-        # Verify identical files pass verification
-        self.assertTrue(verify_component_preservation(self.source_path, self.target_path),
-                     "Verification failed for identical files")
-        
-        # Modify target file to remove a component field
-        with open(self.target_path, 'r') as f:
-            target_data = json.load(f)
-        
-        # Remove component_source field
-        target_data["errors"][0].pop("component_source")
-        
-        with open(self.target_path, 'w') as f:
-            json.dump(target_data, f, indent=2)
-        
-        # Verify modified file fails verification
-        self.assertFalse(verify_component_preservation(self.source_path, self.target_path),
-                      "Verification passed for file with missing component field")
-        
-        # Restore original target
-        shutil.copy2(self.source_path, self.target_path)
-        
-        # Change a component value
-        with open(self.target_path, 'r') as f:
-            target_data = json.load(f)
-        
-        target_data["errors"][1]["component"] = "android"
-        
-        with open(self.target_path, 'w') as f:
-            json.dump(target_data, f, indent=2)
-        
-        # Verify modified file fails verification
-        self.assertFalse(verify_component_preservation(self.source_path, self.target_path),
-                      "Verification passed for file with modified component value")
-    
-    def test_verify_component_fields_in_list(self):
-        """
-        Test verification of component fields in lists.
-        
-        Verifies that component fields are correctly checked in lists of
-        dictionaries, such as error arrays.
-        """
-        if not hasattr(verify_component_preservation, "__module__") or not verify_component_preservation.__module__.endswith("component_verification"):
-            self.skipTest("Component verification module structure not as expected")
-        
-        # Import the module directly to access internal functions
-        import importlib
-        try:
-            component_verification = importlib.import_module(
-                verify_component_preservation.__module__
-            )
-            verify_component_fields_in_list = component_verification.verify_component_fields_in_list
-        except (ImportError, AttributeError):
-            self.skipTest("Cannot access internal verification functions")
-        
-        # Create test lists
-        source_list = [
-            {"component": "soa", "component_source": "filename", "text": "Test 1"},
-            {"component": "android", "component_source": "content", "text": "Test 2"}
-        ]
-        
-        # Identical target list
-        target_list = [
-            {"component": "soa", "component_source": "filename", "text": "Test 1"},
-            {"component": "android", "component_source": "content", "text": "Test 2"}
-        ]
-        
-        # Verify identical lists pass
-        self.assertTrue(verify_component_fields_in_list(source_list, target_list),
-                     "Identical lists failed verification")
-        
-        # Modified target list
-        modified_list = [
-            {"component": "soa", "component_source": "filename", "text": "Test 1"},
-            {"component": "unknown", "component_source": "content", "text": "Test 2"}
-        ]
-        
-        # Verify modified list fails
-        self.assertFalse(verify_component_fields_in_list(source_list, modified_list),
-                      "Modified list passed verification")
-        
-        # Different length list
-        short_list = [
-            {"component": "soa", "component_source": "filename", "text": "Test 1"}
-        ]
-        
-        # Verify different length list fails
-        self.assertFalse(verify_component_fields_in_list(source_list, short_list),
-                      "Different length list passed verification")
-
-
-if __name__ == "__main__":
+"""
+Structure tests for Orbit Analyzer project.
+
+This module tests project structure aspects, including:
+- Directory structure integrity
+- Path handling utilities
+- Standardized filename generation
+- Output directory organization
+- JSON serialization utilities
+- Path sanitization for nested directories
+- Directory structure fixing
+- HTML reference correction
+- Component preservation
+"""
+
+import os
+import sys
+import tempfile
+import unittest
+import shutil
+import json
+import logging
+from datetime import datetime, date, time
+import glob
+import re
+
+# Configure logging
+logging.basicConfig(level=logging.INFO, format='%(asctime)s - %(levelname)s - %(message)s')
+logger = logging.getLogger("structure_tests")
+
+# Add parent directory to path
+current_dir = os.path.dirname(os.path.abspath(__file__))
+parent_dir = os.path.dirname(current_dir)
+if parent_dir not in sys.path:
+    sys.path.insert(0, parent_dir)
+
+# Import TestRegistry with fallback
+try:
+    from test_registry import TestRegistry
+except ImportError:
+    # Simple placeholder for backward compatibility
+    class TestRegistry:
+        @classmethod
+        def register(cls, **kwargs):
+            def decorator(test_class):
+                return test_class
+            return decorator
+
+# Import test utilities
+try:
+    from test_utils import ConfigManager, get_test_output_path, setup_test_output_directories
+except ImportError:
+    # Fallback imports
+    logger.warning("test_utils module not available, using minimal fallbacks")
+    # Define minimal versions if needed
+    ConfigManager = None
+    get_test_output_path = None
+    setup_test_output_directories = None
+
+# Import the utilities with appropriate error handling
+try:
+    from utils.path_utils import (
+        setup_output_directories, 
+        get_output_path, 
+        OutputType, 
+        get_standardized_filename, 
+        normalize_test_id,
+        sanitize_base_directory,
+        cleanup_nested_directories
+    )
+except ImportError:
+    logger.warning("path_utils module not available, some tests will be skipped")
+    setup_output_directories = get_output_path = OutputType = get_standardized_filename = normalize_test_id = None
+    sanitize_base_directory = cleanup_nested_directories = None
+
+# Import path validator utilities with error handling
+try:
+    from utils.path_validator import fix_directory_structure, fix_html_references
+except ImportError:
+    logger.warning("path_validator module not available, related tests will be skipped")
+    fix_directory_structure = fix_html_references = None
+
+# Import component verification with error handling
+try:
+    from utils.component_verification import verify_component_preservation
+except ImportError:
+    logger.warning("component_verification module not available, related tests will be skipped")
+    verify_component_preservation = None
+
+# Import JSON utilities with error handling
+try:
+    from components.json_utils import DateTimeEncoder, serialize_to_json, parse_json
+except ImportError:
+    try:
+        # Try alternate location
+        from json_utils import DateTimeEncoder, serialize_to_json, parse_json
+    except ImportError:
+        logger.warning("JSON utilities module not available, related tests will be skipped")
+        DateTimeEncoder = None
+        serialize_to_json = None
+        parse_json = None
+
+@TestRegistry.register(category='structure', importance=1, tags=['path', 'directory'])
+class DirectoryStructureTest(unittest.TestCase):
+    """
+    Test the directory structure integrity and path handling utilities.
+    
+    Verifies the correct operation of path utilities including directory setup,
+    standardized path generation, and test ID normalization.
+    """
+    
+    def setUp(self):
+        """Set up the test environment."""
+        # Skip test if utilities are not available
+        if setup_output_directories is None:
+            self.skipTest("Path utilities not available")
+            
+        self.temp_dir = tempfile.mkdtemp()
+        self.test_id = "SXM-TESTDIR"
+        logger.info(f"Test directory: {self.temp_dir}")
+    
+    def tearDown(self):
+        """Clean up after the test."""
+        # Remove temporary directory and all its contents
+        if hasattr(self, 'temp_dir') and os.path.exists(self.temp_dir):
+            try:
+                shutil.rmtree(self.temp_dir)
+                logger.info(f"Cleaned up test directory: {self.temp_dir}")
+            except Exception as e:
+                logger.warning(f"Error cleaning up test directory: {str(e)}")
+    
+    def test_directory_setup(self):
+        """
+        Test the directory setup function.
+        
+        Verifies that the expected directory structure is created,
+        including base, json, images, and debug directories.
+        """
+        dirs = setup_output_directories(self.temp_dir, self.test_id)
+        
+        # Check all directories were created
+        self.assertTrue(os.path.exists(dirs["base"]), "Base directory not created")
+        self.assertTrue(os.path.exists(dirs["json"]), "JSON directory not created")
+        self.assertTrue(os.path.exists(dirs["images"]), "Images directory not created")
+        self.assertTrue(os.path.exists(dirs["debug"]), "Debug directory not created")
+        
+        # Check test_id is normalized
+        self.assertEqual(dirs["test_id"], self.test_id, 
+                      f"Test ID not normalized: {dirs['test_id']} != {self.test_id}")
+    
+    def test_path_generation(self):
+        """
+        Test path generation for different output types.
+        
+        Verifies that paths are correctly generated for different output types
+        with proper directory structure.
+        """
+        # Create a standardized filename
+        filename = get_standardized_filename(self.test_id, "test", "xlsx")
+        
+        # Primary report (root directory)
+        primary_path = get_output_path(
+            self.temp_dir, 
+            self.test_id, 
+            filename, 
+            OutputType.PRIMARY_REPORT
+        )
+        expected_primary_path = os.path.join(self.temp_dir, filename)
+        self.assertEqual(primary_path, expected_primary_path, 
+                      f"Primary report path incorrect: {primary_path} != {expected_primary_path}")
+        
+        # JSON (json subdirectory)
+        json_filename = get_standardized_filename(self.test_id, "test", "json")
+        json_path = get_output_path(
+            self.temp_dir, 
+            self.test_id, 
+            json_filename, 
+            OutputType.JSON_DATA
+        )
+        expected_json_path = os.path.join(self.temp_dir, "json", json_filename)
+        self.assertEqual(json_path, expected_json_path,
+                      f"JSON path incorrect: {json_path} != {expected_json_path}")
+        
+        # Image (supporting_images subdirectory)
+        image_filename = get_standardized_filename(self.test_id, "test", "png")
+        image_path = get_output_path(
+            self.temp_dir, 
+            self.test_id, 
+            image_filename, 
+            OutputType.VISUALIZATION
+        )
+        expected_image_path = os.path.join(self.temp_dir, "supporting_images", image_filename)
+        self.assertEqual(image_path, expected_image_path,
+                      f"Image path incorrect: {image_path} != {expected_image_path}")
+        
+        # Verify no nested "supporting_images" paths
+        self.assertNotIn("supporting_images/supporting_images", image_path.replace("\\", "/"),
+                      "Nested supporting_images path detected")
+    
+    def test_normalize_test_id(self):
+        """
+        Test the normalize_test_id function.
+        
+        Verifies that test IDs are consistently normalized with the
+        proper prefix and format.
+        """
+        # Test with no prefix
+        self.assertEqual(normalize_test_id("12345"), "SXM-12345",
+                      "Failed to add SXM- prefix to numeric test ID")
+        
+        # Test with existing prefix
+        self.assertEqual(normalize_test_id("SXM-12345"), "SXM-12345",
+                      "Changed already-normalized test ID")
+        
+        # Test with lowercase prefix - this needs to match implementation
+        normalized_lowercase = normalize_test_id("sxm-12345")
+        self.assertTrue(normalized_lowercase in ["sxm-12345", "SXM-12345"],
+                      f"Unexpected lowercase prefix handling: {normalized_lowercase}")
+        
+        # Test with empty string
+        self.assertEqual(normalize_test_id(""), "",
+                      "Empty test ID not handled properly")
+        
+        # Test with whitespace
+        self.assertEqual(normalize_test_id("  12345  "), "SXM-12345",
+                      "Whitespace not handled properly in test ID")
+    
+    def test_get_standardized_filename(self):
+        """
+        Test the get_standardized_filename function.
+        
+        Verifies that standardized filenames are generated with the
+        correct format and components.
+        """
+        # Test standard naming
+        test_id = "SXM-12345"
+        file_type = "log_analysis"
+        extension = "xlsx"
+        
+        expected = "SXM-12345_log_analysis.xlsx"
+        actual = get_standardized_filename(test_id, file_type, extension)
+        
+        self.assertEqual(expected, actual,
+                      f"Standardized filename incorrect: {actual} != {expected}")
+        
+        # Test with different components
+        test_id = "SXM-45678"
+        file_type = "component_report"
+        extension = "html"
+        
+        expected = "SXM-45678_component_report.html"
+        actual = get_standardized_filename(test_id, file_type, extension)
+        
+        self.assertEqual(expected, actual,
+                      f"Standardized filename incorrect: {actual} != {expected}")
+    
+    def test_full_directory_structure(self):
+        """
+        Test that the expected directory structure is created and files go to correct locations.
+        
+        Verifies that files are correctly placed in the appropriate subdirectories
+        based on their type, maintaining the expected directory structure.
+        """
+        # Create a test ID
+        test_id = "SXM-TESTINT"
+        
+        # Set up directories
+        dirs = setup_output_directories(self.temp_dir, test_id)
+        
+        # Create mock files using standardized filenames
+        excel_filename = get_standardized_filename(test_id, "log_analysis", "xlsx")
+        json_filename = get_standardized_filename(test_id, "log_analysis", "json")
+        image_filename = get_standardized_filename(test_id, "timeline", "png")
+        
+        # Create files in their respective directories
+        excel_path = os.path.join(dirs["base"], excel_filename)
+        json_path = os.path.join(dirs["json"], json_filename)
+        image_path = os.path.join(dirs["images"], image_filename)
+        
+        # Write some test content
+        with open(excel_path, 'w') as f:
+            f.write("Mock Excel")
+            
+        with open(json_path, 'w') as f:
+            f.write("{}")
+            
+        with open(image_path, 'wb') as f:
+            f.write(b"PNG")
+        
+        # Verify files exist in expected locations
+        self.assertTrue(os.path.exists(excel_path), f"Excel file not created: {excel_path}")
+        self.assertTrue(os.path.exists(json_path), f"JSON file not created: {json_path}")
+        self.assertTrue(os.path.exists(image_path), f"Image file not created: {image_path}")
+        
+        # Verify files are in correct directories
+        self.assertTrue(os.path.exists(os.path.join(dirs["base"], excel_filename)), 
+                      "Excel file not in base directory")
+        self.assertTrue(os.path.exists(os.path.join(dirs["json"], json_filename)), 
+                      "JSON file not in json directory")
+        self.assertTrue(os.path.exists(os.path.join(dirs["images"], image_filename)), 
+                      "Image file not in images directory")
+        
+        # Make sure no files are in the wrong directories
+        json_files_in_base = [f for f in os.listdir(dirs["base"]) if f.endswith('.json')]
+        self.assertEqual(len(json_files_in_base), 0, 
+                      f"JSON files found in base directory: {json_files_in_base}")
+        
+        image_files_in_json = [f for f in os.listdir(dirs["json"]) if f.endswith(('.png', '.jpg'))]
+        self.assertEqual(len(image_files_in_json), 0, 
+                      f"Image files found in JSON directory: {image_files_in_json}")
+        
+        # Verify no nested directories
+        supporting_images_dirs = [d for d in os.listdir(dirs["images"])
+                               if os.path.isdir(os.path.join(dirs["images"], d))
+                               and d == "supporting_images"]
+        self.assertEqual(len(supporting_images_dirs), 0,
+                      "Nested supporting_images directory found")
+
+    def test_template_directory(self):
+        """Verify that report templates exist."""
+        template_dir = os.path.join(os.path.dirname(os.path.dirname(__file__)),
+                                    "reports", "templates")
+        self.assertTrue(os.path.isdir(template_dir), "Template directory missing")
+
+        for name in ["base.html.j2", "step_report.html.j2"]:
+
+            self.assertTrue(os.path.exists(os.path.join(template_dir, name)), f"Missing template {name}")
+
+
+@TestRegistry.register(category='structure', importance=1, tags=['json', 'serialization'])
+class TestJsonUtils(unittest.TestCase):
+    """
+    Unit tests for JSON utilities module.
+    
+    Tests serialization and deserialization of complex data structures,
+    including datetime handling and component preservation.
+    """
+    
+    def setUp(self):
+        """Set up test fixtures."""
+        # Skip setup if JSON utilities not available
+        if DateTimeEncoder is None:
+            self.skipTest("JSON utilities module not available")
+            
+        # Create test data with various datetime types
+        self.test_data = {
+            "string_field": "test",
+            "int_field": 123,
+            "float_field": 123.45,
+            "datetime_field": datetime.now(),
+            "date_field": date.today(),
+            "time_field": datetime.now().time(),
+            "nested": {
+                "datetime_nested": datetime.now()
+            },
+            "list_field": [
+                datetime.now(),
+                "string item",
+                {"datetime_in_list": datetime.now()}
+            ]
+        }
+        
+        # Create temporary file for I/O tests
+        fd, temp_path = tempfile.mkstemp()
+        os.close(fd)
+        self.temp_file_path = temp_path
+        
+        # Create test directory structure
+        self.test_output_dir = tempfile.mkdtemp()
+        self.test_json_dir = os.path.join(self.test_output_dir, "json")
+        os.makedirs(self.test_json_dir, exist_ok=True)
+        logger.info(f"Test JSON directory: {self.test_json_dir}")
+    
+    def tearDown(self):
+        """Clean up temporary files."""
+        # Skip teardown if setup was skipped
+        if DateTimeEncoder is None:
+            return
+            
+        # Remove temporary file
+        if hasattr(self, 'temp_file_path') and os.path.exists(self.temp_file_path):
+            try:
+                os.unlink(self.temp_file_path)
+            except Exception as e:
+                logger.warning(f"Error removing temp file: {str(e)}")
+        
+        # Clean up test directories
+        if hasattr(self, 'test_output_dir') and os.path.exists(self.test_output_dir):
+            try:
+                shutil.rmtree(self.test_output_dir)
+                logger.info(f"Cleaned up test directory: {self.test_output_dir}")
+            except Exception as e:
+                logger.warning(f"Error cleaning up test directory: {str(e)}")
+    
+    def test_datetime_encoder(self):
+        """
+        Test the DateTimeEncoder class.
+        
+        Verifies that the encoder properly handles datetime objects
+        in various structures, including nested dictionaries and lists.
+        """
+        if DateTimeEncoder is None:
+            self.skipTest("DateTimeEncoder not available")
+            
+        # Standard encoder should fail with datetime objects
+        with self.assertRaises(TypeError):
+            json.dumps(self.test_data)
+        
+        # Custom encoder should succeed
+        encoded = json.dumps(self.test_data, cls=DateTimeEncoder)
+        self.assertIsInstance(encoded, str, "Encoder did not produce a string")
+        self.assertGreater(len(encoded), 10, "Encoded JSON is too short")
+        
+        # Verify expected fields in output
+        for field in ["string_field", "int_field", "float_field", "datetime_field", 
+                     "date_field", "time_field", "nested", "list_field"]:
+            self.assertIn(field, encoded, f"Field '{field}' missing in encoded JSON")
+        
+        # Load back into object and verify structure
+        decoded = json.loads(encoded)
+        self.assertEqual(decoded["string_field"], "test", "String field not preserved")
+        self.assertEqual(decoded["int_field"], 123, "Integer field not preserved")
+        self.assertEqual(decoded["float_field"], 123.45, "Float field not preserved")
+        
+        # Datetime fields should be ISO format strings now
+        self.assertIsInstance(decoded["datetime_field"], str, 
+                           "datetime_field not converted to string")
+        self.assertIsInstance(decoded["date_field"], str, 
+                           "date_field not converted to string")
+        self.assertIsInstance(decoded["time_field"], str, 
+                           "time_field not converted to string")
+    
+    def test_serialize_to_json(self):
+        """
+        Test the serialize_to_json function.
+        
+        Verifies that data can be properly serialized to a JSON file,
+        handling complex types like datetimes.
+        """
+        if serialize_to_json is None:
+            self.skipTest("serialize_to_json function not available")
+            
+        # Serialize data to file
+        serialize_to_json(self.test_data, self.temp_file_path)
+        
+        # Verify file was created with content
+        self.assertTrue(os.path.exists(self.temp_file_path), 
+                      f"Output file not created: {self.temp_file_path}")
+        self.assertGreater(os.path.getsize(self.temp_file_path), 10, 
+                        "Output file is too small")
+        
+        # Test with directory path
+        test_json_path = os.path.join(self.test_json_dir, "test_output.json")
+        serialize_to_json(self.test_data, test_json_path)
+        self.assertTrue(os.path.exists(test_json_path), 
+                      f"JSON file not created in expected directory: {test_json_path}")
+        
+        # Load contents and verify
+        with open(self.temp_file_path, 'r') as f:
+            file_content = f.read()
+        
+        self.assertGreater(len(file_content), 10, "File content is too short")
+        
+        # Should be valid JSON
+        decoded = json.loads(file_content)
+        self.assertEqual(decoded["string_field"], "test", "String field not preserved")
+        self.assertEqual(decoded["int_field"], 123, "Integer field not preserved")
+    
+    def test_parse_json(self):
+        """
+        Test the parse_json function.
+        
+        Verifies that JSON files can be properly parsed back into
+        Python data structures.
+        """
+        if parse_json is None:
+            self.skipTest("parse_json function not available")
+            
+        # First serialize data to file
+        serialize_to_json(self.test_data, self.temp_file_path)
+        
+        # Now parse it back
+        parsed_data = parse_json(self.temp_file_path)
+        
+        # Verify structure
+        self.assertIsInstance(parsed_data, dict, "Parsed data is not a dictionary")
+        self.assertEqual(parsed_data["string_field"], "test", "String field not preserved")
+        self.assertEqual(parsed_data["int_field"], 123, "Integer field not preserved")
+        self.assertEqual(parsed_data["float_field"], 123.45, "Float field not preserved")
+        
+        # Datetime fields are strings after serialization
+        self.assertIsInstance(parsed_data["datetime_field"], str, 
+                           "datetime_field not converted to string")
+        
+        # Test with nonexistent file
+        with self.assertRaises(Exception):
+            parse_json("nonexistent_file.json")
+    
+    def test_component_field_preservation(self):
+        """
+        Test that component fields are preserved during serialization.
+        
+        Verifies that component-related fields maintain their values
+        and relationships when serialized and deserialized.
+        """
+        if DateTimeEncoder is None:
+            self.skipTest("DateTimeEncoder not available")
+            
+        # Create test data with component fields
+        component_data = {
+            "component": "soa",
+            "component_source": "filename",
+            "primary_issue_component": "soa",
+            "affected_components": ["soa", "android", "phoebe"],
+            "nested": {
+                "component": "android"
+            }
+        }
+        
+        # Serialize and deserialize
+        encoded = json.dumps(component_data, cls=DateTimeEncoder)
+        decoded = json.loads(encoded)
+        
+        # Verify component fields are preserved
+        self.assertEqual(decoded["component"], "soa", "Component field not preserved")
+        self.assertEqual(decoded["component_source"], "filename", "Component source not preserved")
+        self.assertEqual(decoded["primary_issue_component"], "soa", 
+                      "Primary issue component not preserved")
+        self.assertEqual(decoded["affected_components"], ["soa", "android", "phoebe"], 
+                      "Affected components list not preserved")
+        self.assertEqual(decoded["nested"]["component"], "android", 
+                      "Nested component field not preserved")
+
+
+@TestRegistry.register(category='structure', importance=1, tags=['path_sanitization'])
+class PathSanitizationTest(unittest.TestCase):
+    """
+    Tests for path sanitization functions.
+    
+    Verifies that path sanitization correctly handles nested directories
+    and prevents their creation.
+    """
+    
+    def setUp(self):
+        """Set up test environment."""
+        # Skip test if utilities are not available
+        if sanitize_base_directory is None:
+            self.skipTest("Path sanitization utilities not available")
+            
+        self.temp_dir = tempfile.mkdtemp()
+        self.test_id = "SXM-TESTSANITIZE"
+        
+        # Create subdirectories
+        self.json_dir = os.path.join(self.temp_dir, "json")
+        self.images_dir = os.path.join(self.temp_dir, "supporting_images")
+        self.debug_dir = os.path.join(self.temp_dir, "debug")
+        
+        os.makedirs(self.json_dir, exist_ok=True)
+        os.makedirs(self.images_dir, exist_ok=True)
+        os.makedirs(self.debug_dir, exist_ok=True)
+        
+        logger.info(f"Test directory: {self.temp_dir}")
+    
+    def tearDown(self):
+        """Clean up after the test."""
+        # Remove temporary directory and all its contents
+        if hasattr(self, 'temp_dir') and os.path.exists(self.temp_dir):
+            try:
+                shutil.rmtree(self.temp_dir)
+                logger.info(f"Cleaned up test directory: {self.temp_dir}")
+            except Exception as e:
+                logger.warning(f"Error cleaning up test directory: {str(e)}")
+    
+    def test_sanitize_base_directory(self):
+        """
+        Test that sanitize_base_directory correctly handles different path cases.
+        
+        Verifies that the function correctly detects and sanitizes paths
+        that contain subdirectories to prevent nesting.
+        """
+        # Test with normal path
+        normal_path = self.temp_dir
+        self.assertEqual(sanitize_base_directory(normal_path), normal_path,
+                      "Normal path was modified unnecessarily")
+        
+        # Test with json subdirectory
+        json_path = self.json_dir
+        self.assertEqual(sanitize_base_directory(json_path), self.temp_dir,
+                      "Json subdirectory not properly sanitized")
+        
+        # Test with supporting_images subdirectory
+        images_path = self.images_dir
+        self.assertEqual(sanitize_base_directory(images_path), self.temp_dir,
+                      "Images subdirectory not properly sanitized")
+        
+        # Test with debug subdirectory
+        debug_path = self.debug_dir
+        self.assertEqual(sanitize_base_directory(debug_path), self.temp_dir,
+                      "Debug subdirectory not properly sanitized")
+        
+        # Test with expected subdirectory
+        self.assertEqual(sanitize_base_directory(self.json_dir, "json"), self.temp_dir,
+                      "Expected subdirectory parameter not working")
+        
+        # Test with None
+        self.assertIsNone(sanitize_base_directory(None),
+                       "None not handled correctly")
+        
+        # Test with non-string
+        self.assertEqual(sanitize_base_directory(123), 123,
+                      "Non-string not handled correctly")
+    
+    def test_path_generation_with_sanitization(self):
+        """
+        Test that get_output_path correctly sanitizes paths.
+        
+        Verifies that the path generation function properly sanitizes input paths
+        to prevent nested subdirectories in output paths.
+        """
+        # Normal case - base directory
+        filename = get_standardized_filename(self.test_id, "test", "json")
+        path = get_output_path(self.temp_dir, self.test_id, filename, OutputType.JSON_DATA)
+        expected_path = os.path.join(self.temp_dir, "json", filename)
+        self.assertEqual(path, expected_path, "Normal path generation failed")
+        
+        # Problematic case - json subdirectory
+        path = get_output_path(self.json_dir, self.test_id, filename, OutputType.JSON_DATA)
+        # Should NOT create nested json/json
+        self.assertEqual(path, expected_path, "Path sanitization failed for JSON subdirectory")
+        self.assertNotIn("json/json", path.replace("\\", "/"), "Nested json directory detected")
+        
+        # Problematic case - supporting_images subdirectory
+        image_filename = get_standardized_filename(self.test_id, "test", "png")
+        path = get_output_path(self.images_dir, self.test_id, image_filename, OutputType.VISUALIZATION)
+        expected_image_path = os.path.join(self.temp_dir, "supporting_images", image_filename)
+        self.assertEqual(path, expected_image_path, "Path sanitization failed for images subdirectory")
+        self.assertNotIn("supporting_images/supporting_images", path.replace("\\", "/"), 
+                      "Nested supporting_images directory detected")
+    
+    def test_cleanup_nested_directories(self):
+        """
+        Test the cleanup_nested_directories function.
+        
+        Verifies that the function correctly identifies and fixes
+        nested directory issues.
+        """
+        if cleanup_nested_directories is None:
+            self.skipTest("cleanup_nested_directories function not available")
+            
+        # Create nested directories
+        nested_json = os.path.join(self.json_dir, "json")
+        nested_images = os.path.join(self.images_dir, "supporting_images")
+        nested_debug = os.path.join(self.debug_dir, "debug")
+        
+        os.makedirs(nested_json, exist_ok=True)
+        os.makedirs(nested_images, exist_ok=True)
+        os.makedirs(nested_debug, exist_ok=True)
+        
+        # Create files in nested directories
+        with open(os.path.join(nested_json, "test.json"), 'w') as f:
+            f.write('{"test": "json"}')
+            
+        with open(os.path.join(nested_images, "test.png"), 'wb') as f:
+            f.write(b"PNG")
+            
+        with open(os.path.join(nested_debug, "test.txt"), 'w') as f:
+            f.write("Debug test")
+        
+        # Run cleanup
+        results = cleanup_nested_directories(self.temp_dir)
+        
+        # Verify files were moved to parent directories
+        self.assertTrue(os.path.exists(os.path.join(self.json_dir, "test.json")),
+                      "JSON file not moved from nested directory")
+        self.assertTrue(os.path.exists(os.path.join(self.images_dir, "test.png")),
+                      "PNG file not moved from nested directory")
+        self.assertTrue(os.path.exists(os.path.join(self.debug_dir, "test.txt")),
+                      "TXT file not moved from nested directory")
+        
+        # Verify results have counts
+        self.assertGreater(results["json_dirs_fixed"] + 
+                        results["images_dirs_fixed"] + 
+                        results["debug_dirs_fixed"], 0,
+                        "No files were fixed")
+
+
+@TestRegistry.register(category='structure', importance=1, tags=['directory_fixing'])
+class DirectoryFixingTest(unittest.TestCase):
+    """
+    Tests for directory structure fixing functions.
+    
+    Verifies that the directory fixing functions correctly identify and
+    fix various directory structure issues.
+    """
+    
+    def setUp(self):
+        """Set up test environment."""
+        # Skip test if utilities are not available
+        if fix_directory_structure is None:
+            self.skipTest("Directory fixing utilities not available")
+            
+        self.temp_dir = tempfile.mkdtemp()
+        self.test_id = "SXM-TESTFIX"
+        
+        # Create directory structure
+        self.json_dir = os.path.join(self.temp_dir, "json")
+        self.images_dir = os.path.join(self.temp_dir, "supporting_images")
+        self.debug_dir = os.path.join(self.temp_dir, "debug")
+        
+        os.makedirs(self.json_dir, exist_ok=True)
+        os.makedirs(self.images_dir, exist_ok=True)
+        os.makedirs(self.debug_dir, exist_ok=True)
+        
+        logger.info(f"Test directory: {self.temp_dir}")
+    
+    def tearDown(self):
+        """Clean up after the test."""
+        # Remove temporary directory and all its contents
+        if hasattr(self, 'temp_dir') and os.path.exists(self.temp_dir):
+            try:
+                shutil.rmtree(self.temp_dir)
+                logger.info(f"Cleaned up test directory: {self.temp_dir}")
+            except Exception as e:
+                logger.warning(f"Error cleaning up test directory: {str(e)}")
+    
+    def test_fix_directory_structure(self):
+        """
+        Test the fix_directory_structure function.
+        
+        Verifies that the function correctly identifies and fixes various
+        directory structure issues, including nested directories and
+        misplaced files.
+        """
+        # Create misplaced files
+        with open(os.path.join(self.json_dir, "test.png"), 'wb') as f:
+            f.write(b"PNG in JSON dir")
+            
+        with open(os.path.join(self.images_dir, "test.json"), 'w') as f:
+            f.write('{"test": "json in images dir"}')
+        
+        # Create nested directories
+        nested_json = os.path.join(self.json_dir, "json")
+        nested_images = os.path.join(self.images_dir, "supporting_images")
+        nested_debug = os.path.join(self.debug_dir, "debug")
+        
+        # Check if nested directories already exist due to proactive prevention
+        # If they don't exist, we'll create them for testing the fix function
+        if not os.path.exists(nested_json):
+            os.makedirs(nested_json, exist_ok=True)
+            with open(os.path.join(nested_json, "nested.json"), 'w') as f:
+                f.write('{"nested": "json"}')
+                
+        if not os.path.exists(nested_images):
+            os.makedirs(nested_images, exist_ok=True)
+            with open(os.path.join(nested_images, "nested.png"), 'wb') as f:
+                f.write(b"Nested PNG")
+                
+        if not os.path.exists(nested_debug):
+            os.makedirs(nested_debug, exist_ok=True)
+            with open(os.path.join(nested_debug, "nested.txt"), 'w') as f:
+                f.write("Nested debug text")
+        
+        # Fix directory structure
+        issues = fix_directory_structure(self.temp_dir, self.test_id)
+        
+        # Verify issues were found
+        self.assertGreater(len(issues["json_dir_images"]), 0, "JSON dir images not detected")
+        self.assertGreater(len(issues["images_dir_json"]), 0, "Images dir JSON not detected")
+        
+        # The nested directories may not exist if proactive prevention is working
+        # So we don't check for them directly, but ensure files are in the right place
+        
+        # Verify files are in the correct locations
+        self.assertTrue(os.path.exists(os.path.join(self.images_dir, "test.png")),
+                      "PNG file not moved to images directory")
+        self.assertTrue(os.path.exists(os.path.join(self.json_dir, "test.json")),
+                      "JSON file not moved to json directory")
+        
+        # If nested files were created, verify they were moved correctly
+        if os.path.exists(os.path.join(nested_json, "nested.json")):
+            self.assertTrue(os.path.exists(os.path.join(self.json_dir, "nested.json")),
+                         "Nested JSON file not moved to parent directory")
+                         
+        if os.path.exists(os.path.join(nested_images, "nested.png")):
+            self.assertTrue(os.path.exists(os.path.join(self.images_dir, "nested.png")),
+                         "Nested PNG file not moved to parent directory")
+                         
+        if os.path.exists(os.path.join(nested_debug, "nested.txt")):
+            self.assertTrue(os.path.exists(os.path.join(self.debug_dir, "nested.txt")),
+                         "Nested debug file not moved to parent directory")
+    
+    def test_fix_html_references(self):
+        """
+        Test the fix_html_references function.
+        
+        Verifies that the function correctly identifies and fixes various
+        HTML reference issues, including missing supporting_images prefixes
+        and hidden image elements.
+        """
+        if fix_html_references is None:
+            self.skipTest("fix_html_references function not available")
+            
+        # Create HTML file with various reference issues
+        html_path = os.path.join(self.temp_dir, f"{self.test_id}_component_report.html")
+        
+        with open(html_path, 'w') as f:
+            f.write("""
+            <!DOCTYPE html>
+            <html>
+            <head>
+                <title>Test Report</title>
+            </head>
+            <body>
+                <!-- Image without supporting_images prefix -->
+                <img src="test.png" alt="Test Image">
+                
+                <!-- Correct path -->
+                <img src="supporting_images/correct.png" alt="Correct Image">
+                
+                <!-- Hidden image element -->
+                <div style="display:none">
+                    <img src="hidden.png" style="display:none" alt="Hidden Image">
+                </div>
+                
+                <!-- Hidden div with correct path -->
+                <div style="display:none">
+                    <img src="supporting_images/hidden_correct.png" style="display:none" alt="Hidden Correct">
+                </div>
+            </body>
+            </html>
+            """)
+        
+        # Run the fix function
+        fixes = fix_html_references(html_path, self.temp_dir)
+        
+        # Verify fixes were made
+        self.assertGreater(len(fixes), 0, "No fixes were made")
+        
+        # Read the fixed HTML
+        with open(html_path, 'r') as f:
+            content = f.read()
+        
+        # Verify all images have supporting_images prefix
+        self.assertIn('src="supporting_images/test.png"', content,
+                   "Missing prefix not fixed")
+        self.assertIn('src="supporting_images/correct.png"', content,
+                   "Correct path was modified incorrectly")
+        self.assertIn('src="supporting_images/hidden.png"', content,
+                   "Hidden image path not fixed")
+        
+        # Verify display:none style was removed
+        self.assertNotIn('style="display:none"', content,
+                      "display:none style not removed")
+        
+        # Verify div display:none was changed to visualization class
+        self.assertIn('class="visualization"', content,
+                   "Hidden div not converted to visualization class")
+
+
+@TestRegistry.register(category='structure', importance=1, tags=['component_preservation'])
+class ComponentPreservationTest(unittest.TestCase):
+    """
+    Tests for component information preservation functions.
+    
+    Verifies that component information is properly preserved during
+    file operations and serialization.
+    """
+    
+    def setUp(self):
+        """Set up test environment."""
+        # Skip test if utilities are not available
+        if verify_component_preservation is None:
+            self.skipTest("Component verification utilities not available")
+            
+        self.temp_dir = tempfile.mkdtemp()
+        self.test_id = "SXM-TESTCOMP"
+        
+        # Create component test data
+        self.component_data = {
+            "primary_issue_component": "soa",
+            "errors": [
+                {
+                    "component": "soa",
+                    "component_source": "filename",
+                    "text": "Test error",
+                    "severity": "High"
+                },
+                {
+                    "component": "mimosa",
+                    "component_source": "content",
+                    "text": "Another error",
+                    "severity": "Medium"
+                }
+            ],
+            "clusters": {
+                "0": [
+                    {
+                        "component": "soa",
+                        "component_source": "filename",
+                        "text": "Test error",
+                        "severity": "High"
+                    }
+                ],
+                "1": [
+                    {
+                        "component": "mimosa",
+                        "component_source": "content",
+                        "text": "Another error",
+                        "severity": "Medium"
+                    }
+                ]
+            }
+        }
+        
+        # Create test files
+        self.source_path = os.path.join(self.temp_dir, "source.json")
+        with open(self.source_path, 'w') as f:
+            json.dump(self.component_data, f, indent=2)
+        
+        self.target_path = os.path.join(self.temp_dir, "target.json")
+        shutil.copy2(self.source_path, self.target_path)
+        
+        logger.info(f"Test directory: {self.temp_dir}")
+    
+    def tearDown(self):
+        """Clean up after the test."""
+        # Remove temporary directory and all its contents
+        if hasattr(self, 'temp_dir') and os.path.exists(self.temp_dir):
+            try:
+                shutil.rmtree(self.temp_dir)
+                logger.info(f"Cleaned up test directory: {self.temp_dir}")
+            except Exception as e:
+                logger.warning(f"Error cleaning up test directory: {str(e)}")
+    
+    def test_component_verification(self):
+        """
+        Test the verify_component_preservation function.
+        
+        Verifies that the function correctly identifies when component
+        information is preserved or lost during file operations.
+        """
+        # Verify identical files pass verification
+        self.assertTrue(verify_component_preservation(self.source_path, self.target_path),
+                     "Verification failed for identical files")
+        
+        # Modify target file to remove a component field
+        with open(self.target_path, 'r') as f:
+            target_data = json.load(f)
+        
+        # Remove component_source field
+        target_data["errors"][0].pop("component_source")
+        
+        with open(self.target_path, 'w') as f:
+            json.dump(target_data, f, indent=2)
+        
+        # Verify modified file fails verification
+        self.assertFalse(verify_component_preservation(self.source_path, self.target_path),
+                      "Verification passed for file with missing component field")
+        
+        # Restore original target
+        shutil.copy2(self.source_path, self.target_path)
+        
+        # Change a component value
+        with open(self.target_path, 'r') as f:
+            target_data = json.load(f)
+        
+        target_data["errors"][1]["component"] = "android"
+        
+        with open(self.target_path, 'w') as f:
+            json.dump(target_data, f, indent=2)
+        
+        # Verify modified file fails verification
+        self.assertFalse(verify_component_preservation(self.source_path, self.target_path),
+                      "Verification passed for file with modified component value")
+    
+    def test_verify_component_fields_in_list(self):
+        """
+        Test verification of component fields in lists.
+        
+        Verifies that component fields are correctly checked in lists of
+        dictionaries, such as error arrays.
+        """
+        if not hasattr(verify_component_preservation, "__module__") or not verify_component_preservation.__module__.endswith("component_verification"):
+            self.skipTest("Component verification module structure not as expected")
+        
+        # Import the module directly to access internal functions
+        import importlib
+        try:
+            component_verification = importlib.import_module(
+                verify_component_preservation.__module__
+            )
+            verify_component_fields_in_list = component_verification.verify_component_fields_in_list
+        except (ImportError, AttributeError):
+            self.skipTest("Cannot access internal verification functions")
+        
+        # Create test lists
+        source_list = [
+            {"component": "soa", "component_source": "filename", "text": "Test 1"},
+            {"component": "android", "component_source": "content", "text": "Test 2"}
+        ]
+        
+        # Identical target list
+        target_list = [
+            {"component": "soa", "component_source": "filename", "text": "Test 1"},
+            {"component": "android", "component_source": "content", "text": "Test 2"}
+        ]
+        
+        # Verify identical lists pass
+        self.assertTrue(verify_component_fields_in_list(source_list, target_list),
+                     "Identical lists failed verification")
+        
+        # Modified target list
+        modified_list = [
+            {"component": "soa", "component_source": "filename", "text": "Test 1"},
+            {"component": "unknown", "component_source": "content", "text": "Test 2"}
+        ]
+        
+        # Verify modified list fails
+        self.assertFalse(verify_component_fields_in_list(source_list, modified_list),
+                      "Modified list passed verification")
+        
+        # Different length list
+        short_list = [
+            {"component": "soa", "component_source": "filename", "text": "Test 1"}
+        ]
+        
+        # Verify different length list fails
+        self.assertFalse(verify_component_fields_in_list(source_list, short_list),
+                      "Different length list passed verification")
+
+
+if __name__ == "__main__":
     unittest.main()